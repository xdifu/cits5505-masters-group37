# filepath: c:\Users\Xiao Difu\Desktop\group5505\cits5505-masters-group37\app\main\routes.py
# Defines the main routes for the application (index, analyze, results dashboards, etc.).

from flask import render_template, request, redirect, url_for, flash, jsonify, current_app # Removed Blueprint
from flask_login import login_required, current_user
from app import db
from app.main import bp
from app.models import AnalysisReport, NewsItem, analysis_report_shares, User # Removed SentimentEnum from here
from app.forms import AnalysisForm, ShareReportForm, ManageReportSharingForm # Updated import
from app.openai_api import analyze_text_data, SingleNewsItemAnalysis, PREDEFINED_INTENT_TAGS, SentimentEnum # Added SentimentEnum here
from sqlalchemy.orm import aliased
from sqlalchemy import desc, or_, select, func # Ensure select is imported
from typing import List, Optional, Dict, Any # Added List, Optional
import json # Added json
from datetime import datetime, timedelta, timezone # Added timezone
import re # Added re
from collections import Counter, defaultdict # Added Counter, defaultdict

# Helper function to parse string dates from OpenAI into datetime objects
def _parse_publication_date(date_str: Optional[str]) -> Optional[datetime]:
    if not date_str: 
        return None
    try:
        # Attempt to parse YYYY-MM-DD format
        return datetime.strptime(date_str, '%Y-%m-%d').replace(tzinfo=timezone.utc)
    except ValueError:
        # Add more formats or more robust parsing if needed
        print(f"Warning: Could not parse date string: {date_str}")
        return None

# Helper function to prepare aggregated data for an AnalysisReport
def _prepare_report_aggregates(news_items: List[NewsItem]) -> Dict[str, Any]:
    """
    Processes a list of NewsItem objects to generate aggregated data for dashboard components.
    Returns a dictionary with keys for aggregated_intents_json, aggregated_keywords_json,
    sentiment_trend_json, overall_sentiment_label, and overall_sentiment_score.
    """
    if not news_items:
        return {
            'aggregated_intents_json': json.dumps({}),
            'aggregated_keywords_json': json.dumps([]),
            'sentiment_trend_json': json.dumps({'dates': [], 'overall_scores': [], 'keyword_trends': {}}),
            'overall_sentiment_label': "Neutral",
            'overall_sentiment_score': 0.0
        }

    all_intents_flat = []
    all_keywords_with_sentiment = [] # List of tuples (keyword, sentiment_score)
    all_sentiment_scores = []
    # Using defaultdict for easier aggregation
    daily_sentiment_scores = defaultdict(lambda: {'scores': [], 'keywords': defaultdict(lambda: {'scores': []}) })
    all_item_keywords = []

    for item in news_items:
        if item.intents:
            try:
                # Intents are stored as a JSON string list in the NewsItem model
                item_intents = json.loads(item.intents)
                if isinstance(item_intents, list):
                    all_intents_flat.extend(item_intents)
            except json.JSONDecodeError:
                print(f"Warning: Could not parse intents_json for NewsItem ID {item.id}: {item.intents}")
        
        if item.keywords:
            try:
                # Keywords are stored as a JSON string list in the NewsItem model
                item_keywords_list = json.loads(item.keywords)
                if isinstance(item_keywords_list, list):
                    all_item_keywords.extend(item_keywords_list) # For overall keyword frequency
                    for kw in item_keywords_list:
                        # Associate keyword with the item's overall sentiment score
                        all_keywords_with_sentiment.append((kw, item.sentiment_score or 0.0))
            except json.JSONDecodeError:
                print(f"Warning: Could not parse keywords_json for NewsItem ID {item.id}: {item.keywords}")

        if item.sentiment_score is not None:
            all_sentiment_scores.append(item.sentiment_score)
        
        if item.publication_date and item.sentiment_score is not None:
            # Ensure publication_date is a datetime object
            pub_date = item.publication_date
            if isinstance(pub_date, str): # Should ideally be datetime object from DB
                pub_date = _parse_publication_date(pub_date)

            if pub_date:
                date_str = pub_date.strftime('%Y-%m-%d')
                daily_sentiment_scores[date_str]['scores'].append(item.sentiment_score)
                if item.keywords: # Check again for safety
                    try:
                        item_keywords_list_for_trend = json.loads(item.keywords)
                        if isinstance(item_keywords_list_for_trend, list):
                            for kw in item_keywords_list_for_trend:
                                daily_sentiment_scores[date_str]['keywords'][kw]['scores'].append(item.sentiment_score)
                    except json.JSONDecodeError:
                        pass # Already warned above

    # 1. Aggregated Intents (Top 5)
    intent_counts = Counter(all_intents_flat)
    top_5_intents = dict(intent_counts.most_common(5))
    total_intents_counted = sum(top_5_intents.values())
    intents_share_data = {intent: (count / total_intents_counted * 100) if total_intents_counted > 0 else 0 
                          for intent, count in top_5_intents.items()}

    # 2. Aggregated Keywords (Top 20 with average sentiment)
    keyword_occurrences = Counter(kw for kw, score in all_keywords_with_sentiment)
    aggregated_keywords_data = []
    for kw, count in keyword_occurrences.most_common(20):
        # Calculate average sentiment for this keyword
        kw_sentiment_scores = [score for k, score in all_keywords_with_sentiment if k == kw]
        avg_sentiment = sum(kw_sentiment_scores) / len(kw_sentiment_scores) if kw_sentiment_scores else 0.0
        # Determine color based on average sentiment
        color = "grey" # Neutral
        if avg_sentiment > 0.2:
            color = "green" # Positive
        elif avg_sentiment < -0.2:
            color = "red" # Negative
        aggregated_keywords_data.append({"text": kw, "value": count, "avg_sentiment": round(avg_sentiment, 2), "color": color})


    # 3. Sentiment Trend Over Time
    sorted_dates = sorted(daily_sentiment_scores.keys())
    overall_trend_scores = []
    for date_str in sorted_dates:
        avg_score_for_date = sum(daily_sentiment_scores[date_str]['scores']) / len(daily_sentiment_scores[date_str]['scores']) if daily_sentiment_scores[date_str]['scores'] else 0
        overall_trend_scores.append(round(avg_score_for_date, 2))
    
    top_3_overall_keywords = [kw for kw, count in Counter(all_item_keywords).most_common(3)]
    keyword_trends_data = {}
    for kw in top_3_overall_keywords:
        keyword_trend_line = []
        for date_str in sorted_dates:
            if daily_sentiment_scores[date_str]['keywords'][kw]['scores']:
                avg_kw_score_for_date = sum(daily_sentiment_scores[date_str]['keywords'][kw]['scores']) / len(daily_sentiment_scores[date_str]['keywords'][kw]['scores'])
                keyword_trend_line.append(round(avg_kw_score_for_date, 2))
            else:
                keyword_trend_line.append(None) # Or 0, or skip point, depending on chart handling
        keyword_trends_data[kw] = keyword_trend_line
        
    sentiment_trend_data = {
        'dates': sorted_dates,
        'overall_scores': overall_trend_scores,
        'keyword_trends': keyword_trends_data
    }

    # 4. Overall Sentiment Score and Label for the report
    overall_avg_score = sum(all_sentiment_scores) / len(all_sentiment_scores) if all_sentiment_scores else 0.0
    overall_sentiment_label = "Neutral"
    if overall_avg_score > 0.2:
        overall_sentiment_label = "Positive"
    elif overall_avg_score < -0.2:
        overall_sentiment_label = "Negative"

    return {
        'aggregated_intents_json': json.dumps(intents_share_data),
        'aggregated_keywords_json': json.dumps(aggregated_keywords_data), # Now includes avg_sentiment and color
        'sentiment_trend_json': json.dumps(sentiment_trend_data),
        'overall_sentiment_label': overall_sentiment_label,
        'overall_sentiment_score': round(overall_avg_score, 2)
    }

@bp.route('/')
@bp.route('/index')
@login_required
def index():
    return render_template('index.html', title='Welcome')

@bp.route('/analyze', methods=['GET', 'POST'])
@login_required
def analyze():
    form = AnalysisForm()
    analysis_data_for_template = None # Used for non-AJAX responses

    if form.validate_on_submit():
        text_data = form.news_text.data
        report_name = form.report_name.data or f"Analysis on {datetime.now(timezone.utc).strftime('%Y-%m-%d %H:%M')}"
        
        raw_texts = text_data.split('---NEXT_ITEM---')
        if not raw_texts or all(not t.strip() for t in raw_texts):
            if is_ajax_request():
                return jsonify({'error': 'No text provided for analysis.'}), 400
            flash('No text provided for analysis.', 'warning')
            return render_template('analyze.html', title='Analyze Text', form=form, analysis_data=analysis_data_for_template)

        try:
            new_report = AnalysisReport(
                name=report_name,
                author=current_user,
                timestamp=datetime.now(timezone.utc)
            )
            db.session.add(new_report)
            db.session.flush()  # Get new_report.id for associations
            
            created_news_items_details = []
            overall_sentiments = []

            for single_text in raw_texts:
                if not single_text.strip():
                    continue
                
                analysis_result: SingleNewsItemAnalysis = analyze_text_data(single_text.strip())
                
                # Parse the publication date string from OpenAI into a datetime object
                parsed_publication_date = _parse_publication_date(analysis_result.publication_date)

                news_item = NewsItem(
                    original_text=single_text.strip(),
                    sentiment_label=analysis_result.sentiment_label,
                    sentiment_score=analysis_result.sentiment_score,
                    intents=json.dumps(analysis_result.intents),
                    keywords=json.dumps(analysis_result.keywords),
                    analysis_report_id=new_report.id,
                    publication_date=parsed_publication_date # Set the publication_date field
                    # timestamp=datetime.now(timezone.utc) # REMOVE: This was causing the error
                )
                db.session.add(news_item)
                
                created_news_items_details.append({
                    "original_text": single_text.strip(),
                    "sentiment": analysis_result.sentiment_label,
                    "sentiment_score": analysis_result.sentiment_score,
                    "intents": analysis_result.intents,
                    "keywords": analysis_result.keywords
                })
                if analysis_result.sentiment_score is not None:
                    overall_sentiments.append(analysis_result.sentiment_score)

            if not created_news_items_details:
                db.session.rollback() # Rollback report if no items processed
                if is_ajax_request():
                    return jsonify({'error': 'No valid text items found for analysis after splitting.'}), 400
                flash('No valid text items found for analysis after splitting.', 'warning')
                return render_template('analyze.html', title='Analyze Text', form=form, analysis_data=analysis_data_for_template)

            if overall_sentiments:
                new_report.overall_sentiment_score = sum(overall_sentiments) / len(overall_sentiments)
            
            db.session.commit()

            if is_ajax_request():
                # For AJAX, return JSON with details of the first item or a summary
                first_item_analysis = created_news_items_details[0] if created_news_items_details else {}
                return jsonify({
                    'message': f'Analysis report "{new_report.name}" created successfully! {len(created_news_items_details)} item(s) processed.',
                    'sentiment': first_item_analysis.get('sentiment'),
                    'sentiment_score': first_item_analysis.get('sentiment_score'),
                    'intents': first_item_analysis.get('intents'),
                    'keywords': first_item_analysis.get('keywords'),
                    'report_id': new_report.id,
                    'report_url': url_for('main.results_dashboard', report_id=new_report.id)
                })

            flash(f'Analysis report "{new_report.name}" created successfully!', 'success')
            return redirect(url_for('main.results_dashboard', report_id=new_report.id))
        
        except Exception as e:
            db.session.rollback()
            current_app.logger.error(f"Error saving analysis report: {e}", exc_info=True)
            if is_ajax_request():
                return jsonify({'error': f'An error occurred during analysis: {str(e)}'}), 500
            flash('Error saving analysis results. Please try again.', 'danger')
            # For non-AJAX, render the form again
            return render_template('analyze.html', title='Analyze Text', form=form, analysis_data=analysis_data_for_template)

    elif request.method == 'POST': # Catches POST requests where form.validate_on_submit() is False
        if is_ajax_request():
            # Form validation failed for an AJAX request, return errors as JSON
            return jsonify({'errors': form.errors}), 400 # 400 Bad Request
        else:
            # For non-AJAX POST with form errors, flash a general message.
            # WTForms will typically display specific field errors in the template.
            flash('Please correct the errors highlighted below.', 'warning')
            # Fall through to render the template with form errors displayed

    # Handles GET requests, and non-AJAX POSTs where form validation failed
    return render_template('analyze.html', title='Analyze Text', form=form, analysis_data=analysis_data_for_template)

#  replace request.is_xhr
def is_ajax_request():
    """Check if the request was made with AJAX."""
    return request.headers.get('X-Requested-With') == 'XMLHttpRequest' or request.is_json

@bp.route('/results')
@login_required
def results():
    # 1) load the current user's reports
    user_reports = db.session.scalars(
        select(AnalysisReport)
        .where(AnalysisReport.user_id == current_user.id)
        .order_by(AnalysisReport.timestamp.desc())
    ).all()

    # 2) compute how many NewsItems each report has
    counts = dict(
        db.session.query(
            NewsItem.analysis_report_id,
            func.count(NewsItem.id)
        )
        .filter(NewsItem.analysis_report_id.in_([r.id for r in user_reports]))
        .group_by(NewsItem.analysis_report_id)
        .all()
    )
    for rpt in user_reports:
        rpt.item_count = counts.get(rpt.id, 0)

    # 3) build your sentiment_counts as before...
    sentiment_counts = {'positive': 0, 'neutral': 0, 'negative': 0}
    user_news_items = db.session.scalars(
        select(NewsItem)
        .join(NewsItem.analysis_report)
        .where(AnalysisReport.user_id == current_user.id)
    ).all()
    for item in user_news_items:
        if item.sentiment_label == SentimentEnum.POSITIVE:
            sentiment_counts['positive'] += 1
        elif item.sentiment_label == SentimentEnum.NEUTRAL:
            sentiment_counts['neutral'] += 1
        elif item.sentiment_label == SentimentEnum.NEGATIVE:
            sentiment_counts['negative'] += 1

    return render_template(
        'results.html',
        title='My Analysis Results',
        results=user_reports,
        sentiment_counts=sentiment_counts
    )

@bp.route('/results_dashboard/<int:report_id>')
@login_required
def results_dashboard(report_id):
    report = db.session.get(AnalysisReport, report_id)

    if report is None:
        flash('Analysis report not found.', 'danger')
        return redirect(url_for('main.results')) # Redirect to the list of reports

    # Check permission: user must be the author or it must be shared with them
    is_author = report.user_id == current_user.id
    
    # Correctly check if the report is shared with the current user
    # by querying the association table directly.
    stmt = db.select(analysis_report_shares).where(
        (analysis_report_shares.c.analysis_report_id == report.id) &
        (analysis_report_shares.c.recipient_id == current_user.id)
    )
    # is_shared_with_current_user will be True if a record exists, False otherwise.
    is_shared_with_current_user = db.session.execute(db.select(stmt.exists())).scalar()

    if not is_author and not is_shared_with_current_user:
        flash('You do not have permission to view this report.', 'danger')
        return redirect(url_for('main.results'))

    # Fetch all news items associated with this report, explicitly ordered
    # news_items_for_feed = report.news_items.order_by(NewsItem.publication_date.desc().nullslast(), NewsItem.id.desc()).all()
    # ^^^ This line caused: AttributeError: 'WriteOnlyCollection' object has no attribute 'order_by'
    
    # Corrected approach: Build the query explicitly
    stmt = db.select(NewsItem).where(NewsItem.analysis_report_id == report.id).order_by(
        NewsItem.publication_date.desc().nullslast(), 
        NewsItem.id.desc()
    )
    news_items_for_feed = db.session.scalars(stmt).all()

    # The aggregated data is already stored in the report model, so we just load it.
    try:
        top_5_intents_data = json.loads(report.aggregated_intents_json) if report.aggregated_intents_json else {}
        sentiment_trend_data = json.loads(report.sentiment_trend_json) if report.sentiment_trend_json else {}
        top_20_keywords_data = json.loads(report.aggregated_keywords_json) if report.aggregated_keywords_json else []
    except json.JSONDecodeError:
        flash('Error decoding stored report data. Please try re-analyzing.', 'warning')
        # Provide default empty structures if JSON is corrupted
        top_5_intents_data = {}
        sentiment_trend_data = {'dates': [], 'overall_scores': [], 'keyword_trends': {}}
        top_20_keywords_data = []
    
    overall_sentiment_score_for_gauge = report.overall_sentiment_score if report.overall_sentiment_score is not None else 0.0

    # Prepare news_items_for_feed as a list of dicts
    news_items_for_feed_dicts = [item.to_dict() for item in news_items_for_feed]

    # Consolidate all data for JavaScript into a single dictionary
    flask_to_js_data = {
        'reportId': report.id,
        'top5IntentsData': top_5_intents_data,
        'sentimentTrendData': sentiment_trend_data,
        'top20KeywordsData': top_20_keywords_data,
        'entityOverviewScore': overall_sentiment_score_for_gauge,
        'initialNewsItems': news_items_for_feed_dicts
    }

    return render_template(
        'results_dashboard.html',
        title=f"Dashboard: {report.name}",
        report=report,
        # Pass the consolidated data object to the template
        flask_to_js_data_json=json.dumps(flask_to_js_data), 
        # Keep individual variables if they are used elsewhere in the template directly
        news_items_for_feed=news_items_for_feed_dicts, 
        top_5_intents=top_5_intents_data,
        sentiment_trend_chart_data=sentiment_trend_data,
        top_20_keywords_data=top_20_keywords_data,
        entity_overview_score=overall_sentiment_score_for_gauge,
        results_exist=(True if news_items_for_feed_dicts else False)
    )

# API endpoint for fetching filtered data for the dashboard
@bp.route('/api/filtered_report_data/<int:report_id>', methods=['POST'])
@login_required
def api_filtered_report_data(report_id):
    report = db.session.get(AnalysisReport, report_id)
    if report is None:
        return jsonify({'error': 'Report not found'}), 404

    is_author = report.user_id == current_user.id
    is_shared_with_current_user = db.session.query(report.shared_with_recipients.filter(User.id == current_user.id).exists()).scalar()

    if not is_author and not is_shared_with_current_user:
        return jsonify({'error': 'Permission denied'}), 403

    filters = request.json
    if not filters:
        return jsonify({'error': 'No filters provided'}), 400

    # Base query for news items of the current report
    query = report.news_items # This is a BaseQuery object because of lazy='dynamic'

    # Apply filters
    # Date range filter
    date_range_str = filters.get('date_range')
    if date_range_str:
        try:
            start_date_str, end_date_str = date_range_str.split(' to ')
            start_date = datetime.strptime(start_date_str, '%Y-%m-%d').replace(tzinfo=timezone.utc)
            end_date = datetime.strptime(end_date_str, '%Y-%m-%d').replace(tzinfo=timezone.utc) + timedelta(days=1) # end_date is exclusive
            query = query.filter(NewsItem.publication_date >= start_date, NewsItem.publication_date < end_date)
        except ValueError:
            return jsonify({'error': 'Invalid date range format. Use YYYY-MM-DD to YYYY-MM-DD'}), 400

    # Sentiment range filter (e.g., from -1 to +1)
    sentiment_min = filters.get('sentiment_min')
    sentiment_max = filters.get('sentiment_max')
    if sentiment_min is not None:
        query = query.filter(NewsItem.sentiment_score >= float(sentiment_min))
    if sentiment_max is not None:
        query = query.filter(NewsItem.sentiment_score <= float(sentiment_max))
    
    # Intent filter (exact match for now, could be 'contains' if intents are stored differently)
    # Assuming intents are stored as a JSON list string: '["News Report", "Opinion"]'
    intent_filter = filters.get('intent')
    if intent_filter:
        # This requires a LIKE query or a more advanced JSON query if DB supports it.
        # For SQLite, LIKE is the most straightforward for JSON arrays stored as strings.
        query = query.filter(NewsItem.intents.like(f'%"{intent_filter}"%'))

    # Keyword filter (search in keywords JSON list string)
    keyword_filter = filters.get('keyword')
    if keyword_filter:
        query = query.filter(NewsItem.keywords.like(f'%"{keyword_filter}"%'))
    
    # Source/Author filter (NewsItem doesn't have author/source field yet, this is a placeholder)
    # source_filter = filters.get('source')
    # if source_filter:
    #     query = query.filter(NewsItem.source.ilike(f'%{source_filter}%'))


    # Pagination
    page = filters.get('page', 1)
    per_page = filters.get('per_page', 10)
    
    # Order by publication date (descending, newest first), then by ID as a fallback
    paginated_news_items = query.order_by(NewsItem.publication_date.desc().nullslast(), NewsItem.id.desc()).paginate(page=page, per_page=per_page, error_out=False)
    
    news_items_data = [item.to_dict() for item in paginated_news_items.items]
    
    return jsonify({
        'news_items': news_items_data,
        'total_items': paginated_news_items.total,
        'current_page': paginated_news_items.page,
        'total_pages': paginated_news_items.pages,
        'has_next': paginated_news_items.has_next,
        'has_prev': paginated_news_items.has_prev
    })


# --- Sharing Routes (Updated for AnalysisReport) ---
@bp.route('/share_report/<int:report_id>', methods=['GET', 'POST'])
@login_required
def share_report(report_id):
    report = db.session.get(AnalysisReport, report_id)
    if not report or report.author.id != current_user.id:
        flash('Analysis report not found or you do not own this report.', 'danger')
        return redirect(url_for('main.results'))

    form = ShareReportForm()
    if form.validate_on_submit():
        user_to_share_with = db.session.scalar(
            db.select(User).where(User.username == form.share_with_username.data)
        )
        if user_to_share_with is None:
            flash(f'User {form.share_with_username.data} not found.', 'danger')
        elif user_to_share_with == current_user:
            flash('You cannot share a report with yourself.', 'warning')
        # Corrected check for list-based relationship:
        elif user_to_share_with in report.shared_with_recipients:
            flash(f'Report already shared with {user_to_share_with.username}.', 'info')
        else:
            report.shared_with_recipients.append(user_to_share_with)
            db.session.commit()
            flash(f'Report shared successfully with {user_to_share_with.username}.', 'success')
        return redirect(url_for('main.results_dashboard', report_id=report_id))
    
    return render_template('share_analysis.html', title='Share Report', form=form, report=report)

@bp.route('/manage_report_sharing/<int:report_id>', methods=['GET', 'POST'])
@login_required
def manage_report_sharing(report_id):
    report = db.session.get(AnalysisReport, report_id)
    # Corrected to use report.author.id
    if not report or report.author.id != current_user.id:
        flash('Analysis report not found or you do not own this report.', 'danger')
        return redirect(url_for('main.results'))

    form = ManageReportSharingForm()
    potential_recipients = db.session.scalars(db.select(User).where(User.id != current_user.id)).all()
    form.users_to_share_with.choices = [(u.id, u.username) for u in potential_recipients]

    if form.validate_on_submit():
        current_shared_ids = {user.id for user in report.shared_with_recipients}
        selected_ids = set(form.users_to_share_with.data)

        ids_to_add = selected_ids - current_shared_ids
        for user_id_to_add in ids_to_add:
            user = db.session.get(User, user_id_to_add)
            if user: report.shared_with_recipients.append(user)
        
        ids_to_remove = current_shared_ids - selected_ids
        for user_id_to_remove in ids_to_remove:
            user = db.session.get(User, user_id_to_remove)
            if user: report.shared_with_recipients.remove(user)
            
        db.session.commit()
        flash('Sharing settings updated.', 'success')
        return redirect(url_for('main.results_dashboard', report_id=report_id))

    form.users_to_share_with.data = [user.id for user in report.shared_with_recipients]
    return render_template('manage_sharing.html', title='Manage Sharing', form=form, report=report)


@bp.route('/shared_with_me')
@login_required
def shared_with_me():
    # current_user.analysis_reports_shared_with_me is now a list
    reports_list = current_user.analysis_reports_shared_with_me
    # Sort the list in Python by timestamp
    sorted_reports = sorted(reports_list, key=lambda r: r.timestamp, reverse=True)
    return render_template('shared_with_me.html', title='Shared With Me', reports=sorted_reports)


@bp.route('/shared_report_details/<int:report_id>')
@login_required
def shared_report_details(report_id):
    # This route should probably just redirect to the main results_dashboard
    # The permission check is handled there.
    report = db.session.get(AnalysisReport, report_id)
    if report is None:
        flash('Shared report not found.', 'danger')
        return redirect(url_for('main.shared_with_me'))

    # Check if it's actually shared with the current user
    is_shared_with_current_user = db.session.query(report.shared_with_recipients.filter(User.id == current_user.id).exists()).scalar()
    
<<<<<<< HEAD
    return render_template('share_analysis.html', title='Share Analysis', form=form, result=result_to_share)

@bp.route('/visualization')
@login_required
def visualization():
    results = Result.query.filter_by(user_id=current_user.id).order_by(Result.timestamp).all()

    # Obtain the quantity of each emotion category
    sentiment_counts = {
        'Positive': sum(1 for r in results if r.sentiment.lower() == 'positive'),
        'Neutral': sum(1 for r in results if r.sentiment.lower() == 'neutral'),
        'Negative': sum(1 for r in results if r.sentiment.lower() == 'negative')
    }
    sentiment_counts_list = [
        sentiment_counts['Positive'],
        sentiment_counts['Neutral'],
        sentiment_counts['Negative']
    ]

    # Prepare the time series and emotion scores (for line charts)
    dates = [r.timestamp.strftime('%Y-%m-%d %H:%M') for r in results]
    scores = []
    for r in results:
        if r.sentiment.lower() == "positive":
            scores.append(1)
        elif r.sentiment.lower() == "neutral":
            scores.append(0.5)
        else:
            scores.append(0)

    return render_template(
        "visualization.html",
        dates=dates,
        scores=scores,
        sentiment_counts=sentiment_counts_list
    )
=======
    if not is_shared_with_current_user:
        flash('This report is not shared with you or access has been revoked.', 'warning')
        return redirect(url_for('main.shared_with_me'))
        
    # If shared, show the main dashboard for this report
    return redirect(url_for('main.results_dashboard', report_id=report_id))

# Old /results route (from before AnalysisReport) is now /results_list
# Old /share_analysis and /manage_sharing are updated to /share_report and /manage_report_sharing
# Old /shared_results/<id> is now /shared_report_details/<id>
>>>>>>> 0d8ff5ac
<|MERGE_RESOLUTION|>--- conflicted
+++ resolved
@@ -568,7 +568,43 @@
     # Check if it's actually shared with the current user
     is_shared_with_current_user = db.session.query(report.shared_with_recipients.filter(User.id == current_user.id).exists()).scalar()
     
-<<<<<<< HEAD
+    if not is_shared_with_current_user:
+        flash('This report is not shared with you or access has been revoked.', 'warning')
+        return redirect(url_for('main.shared_with_me'))
+        
+    # If shared, show the main dashboard for this report
+    return redirect(url_for('main.results_dashboard', report_id=report_id))
+
+# Old /results route (from before AnalysisReport) is now /results_list
+# Old /share_analysis and /manage_sharing are updated to /share_report and /manage_report_sharing
+# Old /shared_results/<id> is now /shared_report_details/<id>
+        username_to_share_with = form.share_with_username.data
+        user_to_share_with = db.session.scalar(sa.select(User).where(User.username == username_to_share_with))
+
+        if not user_to_share_with:
+            flash(f'User "{username_to_share_with}" not found.', 'warning')
+        elif user_to_share_with == current_user:
+            flash('You cannot share an analysis with yourself.', 'info')
+        else:
+            # Check if already shared with this user
+            # For WriteOnlyCollection, query using with_parent
+            # Use the actual class attribute for the relationship
+            already_shared_query = db.session.query(User).with_parent(result_to_share, Result.shared_with_recipients).filter(User.id == user_to_share_with.id)
+            is_already_shared = db.session.query(already_shared_query.exists()).scalar()
+
+            if is_already_shared:
+                flash(f'This result is already shared with {user_to_share_with.username}.', 'info')
+            else:
+                try:
+                    # Add the user to the recipients list
+                    result_to_share.shared_with_recipients.add(user_to_share_with)
+                    db.session.commit()
+                    flash(f'Analysis result shared successfully with {user_to_share_with.username}!', 'success')
+                    return redirect(url_for('main.results'))
+                except Exception as e:
+                    db.session.rollback()
+                    flash(f'Error sharing result: {str(e)}', 'danger')
+    
     return render_template('share_analysis.html', title='Share Analysis', form=form, result=result_to_share)
 
 @bp.route('/visualization')
@@ -604,16 +640,4 @@
         dates=dates,
         scores=scores,
         sentiment_counts=sentiment_counts_list
-    )
-=======
-    if not is_shared_with_current_user:
-        flash('This report is not shared with you or access has been revoked.', 'warning')
-        return redirect(url_for('main.shared_with_me'))
-        
-    # If shared, show the main dashboard for this report
-    return redirect(url_for('main.results_dashboard', report_id=report_id))
-
-# Old /results route (from before AnalysisReport) is now /results_list
-# Old /share_analysis and /manage_sharing are updated to /share_report and /manage_report_sharing
-# Old /shared_results/<id> is now /shared_report_details/<id>
->>>>>>> 0d8ff5ac
+    )